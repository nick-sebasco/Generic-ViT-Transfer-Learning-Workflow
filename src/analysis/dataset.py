--- conflicted
+++ resolved
@@ -2,15 +2,9 @@
 from typing import List, Optional, Any, Tuple
 import torch
 from torch.utils.data import Dataset
-<<<<<<< HEAD
-from typing import Tuple, Optional
-import pandas as pd
-import os
-=======
 import pandas as pd
 import numpy as np
 import zarr
->>>>>>> 89fafc0d
 
 
 class ZarrDataset(Dataset):
